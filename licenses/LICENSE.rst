<<<<<<< HEAD
Copyright (c) 2011, gammapy Developers
=======
Copyright (c) year, author
>>>>>>> a5836ff6
All rights reserved.

Redistribution and use in source and binary forms, with or without modification,
are permitted provided that the following conditions are met:

* Redistributions of source code must retain the above copyright notice, this
  list of conditions and the following disclaimer.
* Redistributions in binary form must reproduce the above copyright notice, this
  list of conditions and the following disclaimer in the documentation and/or
  other materials provided with the distribution.
* Neither the name of the Astropy Team nor the names of its contributors may be
  used to endorse or promote products derived from this software without
  specific prior written permission.

THIS SOFTWARE IS PROVIDED BY THE COPYRIGHT HOLDERS AND CONTRIBUTORS "AS IS" AND
ANY EXPRESS OR IMPLIED WARRANTIES, INCLUDING, BUT NOT LIMITED TO, THE IMPLIED
WARRANTIES OF MERCHANTABILITY AND FITNESS FOR A PARTICULAR PURPOSE ARE
DISCLAIMED. IN NO EVENT SHALL THE COPYRIGHT HOLDER OR CONTRIBUTORS BE LIABLE FOR
ANY DIRECT, INDIRECT, INCIDENTAL, SPECIAL, EXEMPLARY, OR CONSEQUENTIAL DAMAGES
(INCLUDING, BUT NOT LIMITED TO, PROCUREMENT OF SUBSTITUTE GOODS OR SERVICES;
LOSS OF USE, DATA, OR PROFITS; OR BUSINESS INTERRUPTION) HOWEVER CAUSED AND ON
ANY THEORY OF LIABILITY, WHETHER IN CONTRACT, STRICT LIABILITY, OR TORT
(INCLUDING NEGLIGENCE OR OTHERWISE) ARISING IN ANY WAY OUT OF THE USE OF THIS
SOFTWARE, EVEN IF ADVISED OF THE POSSIBILITY OF SUCH DAMAGE.<|MERGE_RESOLUTION|>--- conflicted
+++ resolved
@@ -1,8 +1,4 @@
-<<<<<<< HEAD
-Copyright (c) 2011, gammapy Developers
-=======
-Copyright (c) year, author
->>>>>>> a5836ff6
+Copyright (c) 2014, Gammapy Developers
 All rights reserved.
 
 Redistribution and use in source and binary forms, with or without modification,
