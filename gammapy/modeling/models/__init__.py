--- conflicted
+++ resolved
@@ -7,40 +7,6 @@
 from .spectral_crab import *
 from .temporal import *
 
-<<<<<<< HEAD
-SPATIAL_MODELS = {
-    "SkyDiffuseMap": SkyDiffuseMap,
-    "SkyDisk": SkyDisk,
-    "SkyGaussian": SkyGaussian,
-    "SkyPointSource": SkyPointSource,
-    "SkyShell": SkyShell,
-}
-
-TIME_MODELS = {
-    "PhaseCurveTemplateTemporalModel": PhaseCurveTemplateTemporalModel,
-    "LightCurveTemplateTemporalModel": LightCurveTemplateTemporalModel,
-    "ConstantTemporalModel":ConstantTemporalModel
-}
-
-# TODO: add support for these models writing their .from_dict()
-# "NaimaModel":NaimaModel,
-# "ScaleModel": ScaleModel,
-SPECTRAL_MODELS = {
-    "ConstantModel": ConstantModel,
-    "PowerLaw": PowerLaw,
-    "PowerLaw2": PowerLaw2,
-    "ExponentialCutoffPowerLaw": ExponentialCutoffPowerLaw,
-    "ExponentialCutoffPowerLaw3FGL": ExponentialCutoffPowerLaw3FGL,
-    "PLSuperExpCutoff3FGL": PLSuperExpCutoff3FGL,
-    "PLSuperExpCutoff4FGL": PLSuperExpCutoff4FGL,
-    "LogParabola": LogParabola,
-    "TableModel": TableModel,
-    "SpectralGaussian": SpectralGaussian,
-    "SpectralLogGaussian": SpectralLogGaussian,
-    "AbsorbedSpectralModel": AbsorbedSpectralModel,
-    "Absorption": Absorption,
-}
-=======
 
 class ModelRegistry(list):
     def get_cls(self, tag):
@@ -107,5 +73,4 @@
 
 __all__.extend(cls.__name__ for cls in SPATIAL_MODELS)
 __all__.extend(cls.__name__ for cls in SPECTRAL_MODELS)
-__all__.extend(cls.__name__ for cls in TEMPORAL_MODELS)
->>>>>>> 905d11d9
+__all__.extend(cls.__name__ for cls in TEMPORAL_MODELS)